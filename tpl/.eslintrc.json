--- conflicted
+++ resolved
@@ -36,19 +36,7 @@
     "@typescript-eslint/no-unused-vars": "off",
     "@typescript-eslint/restrict-plus-operands": "off",
     "@typescript-eslint/unbound-method": "off",
-<<<<<<< HEAD
-    "@typescript-eslint/ban-types": [
-      "error",
-      {
-        "types": {
-          "Function": false
-        },
-        "extendDefaults": true
-      }
-    ],
-=======
     "@typescript-eslint/ban-types": "off",
->>>>>>> 57e57bfb
     "import/no-duplicates": "off",
     "import/no-useless-path-segments": "warn",
     "no-empty": "off",
