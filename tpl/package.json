{
  "name": "{{LIBNAME}}",
  "main": "dist/{{FILENAME}}",
  "scripts": {
    "build": "webpack --mode production",
    "lint": "eslint --ext .js --ext .ts --ext .tsx --max-warnings 0 src ",
    "lint:fix": "eslint --fix --ext .js --ext .ts --ext .tsx --max-warnings 0 src ",
    "format:fix": "prettier --write .",
    "format:check": "prettier --check .",
    "typecheck": "tsc",
    "test": "jest"
  },
  "dependencies": {
    "jquery": "3.6.4",
    "linq": "4.0.1",
    "uuid": "^9.0.0"
  },
  "devDependencies": {
    "@babel/core": "^7.21.4",
    "@babel/preset-env": "^7.21.4",
    "@babel/preset-typescript": "^7.21.4",
    "@types/jest": "^29.5.0",
    "@types/jquery": "3.5.16",
<<<<<<< HEAD
    "@typescript-eslint/eslint-plugin": "5.58.0",
    "@typescript-eslint/parser": "5.58.0",
    "babel-jest": "^29.5.0",
=======
    "@typescript-eslint/eslint-plugin": "5.59.0",
    "@typescript-eslint/parser": "5.59.0",
>>>>>>> 9239b6c6
    "eslint-config-prettier": "8.8.0",
    "eslint-plugin-import": "2.27.5",
    "eslint-plugin-unused-imports": "2.0.0",
    "jest": "^29.5.0",
    "prettier": "2.8.7",
    "ts-loader": "^9.4.2",
    "ts-node": "^10.9.1",
    "typescript": "5.0.4",
    "webpack": "5.79.0",
    "webpack-cli": "5.0.1"
  }
}<|MERGE_RESOLUTION|>--- conflicted
+++ resolved
@@ -21,14 +21,9 @@
     "@babel/preset-typescript": "^7.21.4",
     "@types/jest": "^29.5.0",
     "@types/jquery": "3.5.16",
-<<<<<<< HEAD
-    "@typescript-eslint/eslint-plugin": "5.58.0",
-    "@typescript-eslint/parser": "5.58.0",
-    "babel-jest": "^29.5.0",
-=======
     "@typescript-eslint/eslint-plugin": "5.59.0",
     "@typescript-eslint/parser": "5.59.0",
->>>>>>> 9239b6c6
+    "babel-jest": "^29.5.0",
     "eslint-config-prettier": "8.8.0",
     "eslint-plugin-import": "2.27.5",
     "eslint-plugin-unused-imports": "2.0.0",
