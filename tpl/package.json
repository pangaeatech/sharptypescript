{
  "name": "{{LIBNAME}}",
  "main": "dist/{{FILENAME}}",
  "scripts": {
    "build": "webpack --mode production",
    "lint": "eslint --ext .js --ext .ts --ext .tsx --max-warnings 0 src ",
    "lint:fix": "eslint --fix --ext .js --ext .ts --ext .tsx --max-warnings 0 src ",
    "format:fix": "prettier --write .",
    "format:check": "prettier --check .",
    "typecheck": "tsc"
  },
  "dependencies": {
    "jquery": "^3.6.4",
    "linq": "^4.0.1"
  },
  "devDependencies": {
<<<<<<< HEAD
    "@types/jquery": "^3.5.16",
    "@typescript-eslint/eslint-plugin": "5.57.1",
    "@typescript-eslint/parser": "5.57.1",
=======
    "@typescript-eslint/eslint-plugin": "5.58.0",
    "@typescript-eslint/parser": "5.58.0",
>>>>>>> feddfbfd
    "eslint-config-prettier": "8.8.0",
    "eslint-plugin-import": "2.26.0",
    "eslint-plugin-unused-imports": "^2.0.0",
    "prettier": "2.8.7",
    "typescript": "5.0.4",
    "webpack": "5.78.0",
    "webpack-cli": "5.0.1"
  }
}<|MERGE_RESOLUTION|>--- conflicted
+++ resolved
@@ -14,14 +14,9 @@
     "linq": "^4.0.1"
   },
   "devDependencies": {
-<<<<<<< HEAD
     "@types/jquery": "^3.5.16",
-    "@typescript-eslint/eslint-plugin": "5.57.1",
-    "@typescript-eslint/parser": "5.57.1",
-=======
     "@typescript-eslint/eslint-plugin": "5.58.0",
     "@typescript-eslint/parser": "5.58.0",
->>>>>>> feddfbfd
     "eslint-config-prettier": "8.8.0",
     "eslint-plugin-import": "2.26.0",
     "eslint-plugin-unused-imports": "^2.0.0",
